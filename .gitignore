# Byte-compiled / optimized / DLL files
__pycache__/
*.py[codz]
*$py.class

# C extensions
*.so
.env.example
# Distribution / packaging
<<<<<<< HEAD

frontend
=======
# frontend/
# frontend
>>>>>>> 6e9b7e25
.Python
build/
develop-eggs/
dist/
downloads/
eggs/
.eggs/
lib/
lib64/
parts/
sdist/
var/
wheels/
share/python-wheels/
*.egg-info/
.installed.cfg
*.egg
MANIFEST

# PyInstaller
#  Usually these files are written by a python script from a template
#  before PyInstaller builds the exe, so as to inject date/other infos into it.
*.manifest
*.spec

# Installer logs
pip-log.txt
pip-delete-this-directory.txt

# Unit test / coverage reports
htmlcov/
.tox/
.nox/
.coverage
.coverage.*
.cache
nosetests.xml
coverage.xml
*.cover
*.py.cover
.hypothesis/
.pytest_cache/
cover/

# Translations
*.mo
*.pot

# Django stuff:
*.log
local_settings.py
db.sqlite3
db.sqlite3-journal

# Flask stuff:
instance/
.webassets-cache

# Scrapy stuff:
.scrapy

# Sphinx documentation
docs/_build/

# PyBuilder
.pybuilder/
target/

# Jupyter Notebook
.ipynb_checkpoints

# IPython
profile_default/
ipython_config.py

# pyenv
#   For a library or package, you might want to ignore these files since the code is
#   intended to run in multiple environments; otherwise, check them in:
# .python-version

# pipenv
#   According to pypa/pipenv#598, it is recommended to include Pipfile.lock in version control.
#   However, in case of collaboration, if having platform-specific dependencies or dependencies
#   having no cross-platform support, pipenv may install dependencies that don't work, or not
#   install all needed dependencies.
#Pipfile.lock

# UV
#   Similar to Pipfile.lock, it is generally recommended to include uv.lock in version control.
#   This is especially recommended for binary packages to ensure reproducibility, and is more
#   commonly ignored for libraries.
#uv.lock

# poetry
#   Similar to Pipfile.lock, it is generally recommended to include poetry.lock in version control.
#   This is especially recommended for binary packages to ensure reproducibility, and is more
#   commonly ignored for libraries.
#   https://python-poetry.org/docs/basic-usage/#commit-your-poetrylock-file-to-version-control
#poetry.lock
#poetry.toml

# pdm
#   Similar to Pipfile.lock, it is generally recommended to include pdm.lock in version control.
#   pdm recommends including project-wide configuration in pdm.toml, but excluding .pdm-python.
#   https://pdm-project.org/en/latest/usage/project/#working-with-version-control
#pdm.lock
#pdm.toml
.pdm-python
.pdm-build/

# pixi
#   Similar to Pipfile.lock, it is generally recommended to include pixi.lock in version control.
#pixi.lock
#   Pixi creates a virtual environment in the .pixi directory, just like venv module creates one
#   in the .venv directory. It is recommended not to include this directory in version control.
.pixi

# PEP 582; used by e.g. github.com/David-OConnor/pyflow and github.com/pdm-project/pdm
__pypackages__/

# Celery stuff
celerybeat-schedule
celerybeat.pid

# SageMath parsed files
*.sage.py

# Environments
.env
.envrc
.venv
env/
venv/
ENV/
env.bak/
venv.bak/

# Spyder project settings
.spyderproject
.spyproject

# Rope project settings
.ropeproject

# mkdocs documentation
/site

# mypy
.mypy_cache/
.dmypy.json
dmypy.json

# Pyre type checker
.pyre/

# pytype static type analyzer
.pytype/

# Cython debug symbols
cython_debug/

# PyCharm
#  JetBrains specific template is maintained in a separate JetBrains.gitignore that can
#  be found at https://github.com/github/gitignore/blob/main/Global/JetBrains.gitignore
#  and can be added to the global gitignore or merged into this file.  For a more nuclear
#  option (not recommended) you can uncomment the following to ignore the entire idea folder.
#.idea/

# Abstra
# Abstra is an AI-powered process automation framework.
# Ignore directories containing user credentials, local state, and settings.
# Learn more at https://abstra.io/docs
.abstra/

# Visual Studio Code
#  Visual Studio Code specific template is maintained in a separate VisualStudioCode.gitignore 
#  that can be found at https://github.com/github/gitignore/blob/main/Global/VisualStudioCode.gitignore
#  and can be added to the global gitignore or merged into this file. However, if you prefer, 
#  you could uncomment the following to ignore the entire vscode folder
# .vscode/

# Ruff stuff:
.ruff_cache/

# PyPI configuration file
.pypirc

# Cursor
#  Cursor is an AI-powered code editor. `.cursorignore` specifies files/directories to
#  exclude from AI features like autocomplete and code analysis. Recommended for sensitive data
#  refer to https://docs.cursor.com/context/ignore-files
.cursorignore
.cursorindexingignore

# Marimo
marimo/_static/
marimo/_lsp/
__marimo__/<|MERGE_RESOLUTION|>--- conflicted
+++ resolved
@@ -7,13 +7,6 @@
 *.so
 .env.example
 # Distribution / packaging
-<<<<<<< HEAD
-
-frontend
-=======
-# frontend/
-# frontend
->>>>>>> 6e9b7e25
 .Python
 build/
 develop-eggs/
